import { ServerResponse, IncomingMessage } from "node:http";
import { decode } from "ufo";
import getEtag from "etag";
import xss from "xss";
import { IPX } from "./ipx";
import { createError } from "./utils";

export { isIPXError } from "./utils";

const MODIFIER_SEP = /[&,]/g;
const MODIFIER_VAL_SEP = /[:=_]/g;

export interface IPXHRequest {
  url: string;
  headers?: Record<string, string>;
  options?: any;
}

export interface IPXHResponse {
<<<<<<< HEAD
  statusCode: number
  statusMessage: string
  headers: Record<string, string>
  body: any
  error?: any
}

export interface MiddlewareOptions {
  fallthrough?: boolean
=======
  statusCode: number;
  statusMessage: string;
  headers: Record<string, string>;
  body: any;
>>>>>>> 97136262
}

async function _handleRequest(
  request: IPXHRequest,
  ipx: IPX
): Promise<IPXHResponse> {
  const res: IPXHResponse = {
    statusCode: 200,
    statusMessage: "",
    headers: {},
    body: "",
  };

  // Parse URL
  const [modifiersString = "", ...idSegments] = request.url
    .slice(1 /* leading slash */)
    .split("/");
  const id = safeString(decode(idSegments.join("/")));

  // Validate
  if (!modifiersString) {
    throw createError("Modifiers are missing", 400, request.url);
  }
  if (!id || id === "/") {
    throw createError("Resource id is missing", 400, request.url);
  }

  // Contruct modifiers
  const modifiers: Record<string, string> = Object.create(null);

  // Read modifiers from first segment
  if (modifiersString !== "_") {
    for (const p of modifiersString.split(MODIFIER_SEP)) {
      const [key, value = ""] = p.split(MODIFIER_VAL_SEP);
      modifiers[safeString(key)] = safeString(decode(value));
    }
  }

  // Create request
  const img = ipx(id, modifiers, request.options);

  // Get image meta from source
  const source = await img.src();

  // Caching headers
  if (source.mtime) {
    if (
      request.headers["if-modified-since"] &&
      new Date(request.headers["if-modified-since"]) >= source.mtime
    ) {
      res.statusCode = 304;
      return res;
    }
    res.headers["Last-Modified"] = source.mtime.toUTCString();
  }
  if (typeof source.maxAge === "number") {
    res.headers[
      "Cache-Control"
    ] = `max-age=${+source.maxAge}, public, s-maxage=${+source.maxAge}`;
  }

  // Get converted image
  const { data, format } = await img.data();

  // ETag
  const etag = getEtag(data);
  res.headers.ETag = etag;
  if (etag && request.headers["if-none-match"] === etag) {
    res.statusCode = 304;
    return res;
  }

  // Mime
  if (format) {
    res.headers["Content-Type"] = `image/${format}`;
  }

  // Prevent XSS
  res.headers["Content-Security-Policy"] = "default-src 'none'";

  res.body = data;

  return sanetizeReponse(res);
}

export function handleRequest(
  request: IPXHRequest,
  ipx: IPX
): Promise<IPXHResponse> {
  return _handleRequest(request, ipx).catch((error) => {
    const statusCode = Number.parseInt(error.statusCode) || 500;
    // eslint-disable-next-line unicorn/prefer-logical-operator-over-ternary
    const statusMessage = error.statusMessage
      ? error.statusMessage
      : `IPX Error (${statusCode})`;
    if (process.env.NODE_ENV !== "production" && statusCode === 500) {
      console.error(error); // eslint-disable-line no-console
    }
    return sanetizeReponse({
      statusCode,
      statusMessage,
      body: "IPX Error: " + error,
      headers: {},
<<<<<<< HEAD
      error
    });
  });
}

export function createIPXMiddleware (ipx: IPX, options: Partial<MiddlewareOptions> = {}) {
  return function IPXMiddleware (request: IncomingMessage, res: ServerResponse, next?: (err?: any) => void) {
    handleRequest({ url: request.url, headers: request.headers as any }, ipx).then((_res) => {
      if (options.fallthrough && next && _res.error) {
        return next(_res.error);
      }
=======
    });
  });
}

export function createIPXMiddleware(ipx: IPX) {
  return function IPXMiddleware(request: IncomingMessage, res: ServerResponse) {
    return handleRequest(
      { url: request.url, headers: request.headers as any },
      ipx
    ).then((_res) => {
>>>>>>> 97136262
      res.statusCode = _res.statusCode;
      res.statusMessage = _res.statusMessage;
      for (const name in _res.headers) {
        res.setHeader(name, _res.headers[name]);
      }
      res.end(_res.body);
    });
  };
}

// --- Utils ---

function sanetizeReponse(res: IPXHResponse) {
  return <IPXHResponse>{
    statusCode: res.statusCode || 200,
    statusMessage: res.statusMessage ? safeString(res.statusMessage) : "OK",
    headers: safeStringObject(res.headers || {}),
    body:
      typeof res.body === "string" ? xss(safeString(res.body)) : res.body || "",
  };
}

function safeString(input: string) {
  return JSON.stringify(input).replace(/^"|"$/g, "");
}

function safeStringObject(input: Record<string, string>) {
  const dst = {};
  for (const key in input) {
    dst[key] = safeString(input[key]);
  }
  return dst;
}<|MERGE_RESOLUTION|>--- conflicted
+++ resolved
@@ -3,9 +3,7 @@
 import getEtag from "etag";
 import xss from "xss";
 import { IPX } from "./ipx";
-import { createError } from "./utils";
-
-export { isIPXError } from "./utils";
+import { createError, isIPXError } from "./utils";
 
 const MODIFIER_SEP = /[&,]/g;
 const MODIFIER_VAL_SEP = /[:=_]/g;
@@ -17,22 +15,15 @@
 }
 
 export interface IPXHResponse {
-<<<<<<< HEAD
-  statusCode: number
-  statusMessage: string
-  headers: Record<string, string>
-  body: any
-  error?: any
-}
-
-export interface MiddlewareOptions {
-  fallthrough?: boolean
-=======
   statusCode: number;
   statusMessage: string;
   headers: Record<string, string>;
   body: any;
->>>>>>> 97136262
+  error?: any;
+}
+
+export interface MiddlewareOptions {
+  fallthrough?: boolean;
 }
 
 async function _handleRequest(
@@ -136,30 +127,27 @@
       statusMessage,
       body: "IPX Error: " + error,
       headers: {},
-<<<<<<< HEAD
-      error
+      error,
     });
   });
 }
 
-export function createIPXMiddleware (ipx: IPX, options: Partial<MiddlewareOptions> = {}) {
-  return function IPXMiddleware (request: IncomingMessage, res: ServerResponse, next?: (err?: any) => void) {
-    handleRequest({ url: request.url, headers: request.headers as any }, ipx).then((_res) => {
-      if (options.fallthrough && next && _res.error) {
-        return next(_res.error);
-      }
-=======
-    });
-  });
-}
-
-export function createIPXMiddleware(ipx: IPX) {
-  return function IPXMiddleware(request: IncomingMessage, res: ServerResponse) {
+export function createIPXMiddleware(
+  ipx: IPX,
+  options: Partial<MiddlewareOptions> = {}
+) {
+  return function IPXMiddleware(
+    request: IncomingMessage,
+    res: ServerResponse,
+    next?: (err?: any) => void
+  ) {
     return handleRequest(
       { url: request.url, headers: request.headers as any },
       ipx
     ).then((_res) => {
->>>>>>> 97136262
+      if (options.fallthrough && next && _res.error) {
+        return next(_res.error);
+      }
       res.statusCode = _res.statusCode;
       res.statusMessage = _res.statusMessage;
       for (const name in _res.headers) {
