--- conflicted
+++ resolved
@@ -28,12 +28,8 @@
     "test": "pnpm lint && vitest run --coverage"
   },
   "dependencies": {
-<<<<<<< HEAD
     "@fastify/accept-negotiator": "^1.1.0",
-    "consola": "^2.15.3",
-=======
     "consola": "^3.1.0",
->>>>>>> 9e3e2088
     "defu": "^6.1.2",
     "destr": "^1.2.2",
     "etag": "^1.8.1",
